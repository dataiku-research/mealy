--- conflicted
+++ resolved
@@ -35,24 +35,10 @@
         random_state (int): random seed.
 
     Attributes:
-<<<<<<< HEAD
-        error_train_x (numpy.ndarray): features used to train the Model performance Predictor.
-        error_train_y (numpy.ndarray): target used to train the Model performance Predictor, it is abinary variable
-            representing whether the input predictor predicted correctly or incorrectly the samples in error_train_x.
-        model_performance_predictor_features (list): feature names used in the Model Performance Predictor.
-        model_performance_predictor (sklearn.tree.DecisionTreeClassifier): performance predictor decision tree.
-        train_leaf_ids (numpy.ndarray): indices of leaf in the Model Performance Predictor, where each of the training
-            sample falls.
-        impurity (numpy.ndarray): impurity of leaf nodes (used for ranking the nodes).
-        quantized_impurity (numpy.ndarray): quantized impurity of leaf nodes (used for ranking the nodes).
-        difference (numpy.ndarray): difference of number of correctly and incorrectly predicted samples in leaf nodes
-            (used for ranking the nodes).
         global_error (numpy.ndarray): percentage of incorrectly predicted samples in leaf nodes over the total number of
             errors (used for ranking the nodes).
         leaf_ids (numpy.ndarray): list of all leaf nodes indices.
-=======
         _error_tree (DecisionTreeClassifier): the estimator used to train the Error Analyzer Tree
->>>>>>> 57e945d3
     """
 
     def __init__(self, original_model,
@@ -88,7 +74,6 @@
         self._error_train_x = None
         self._error_train_y = None
 
-<<<<<<< HEAD
         self._error_train_leaf_id = None
         self._leaf_ids = None
 
@@ -99,11 +84,10 @@
 
         self._error_clf_thresholds = None
         self._error_clf_features = None
-=======
+
     @property
     def feature_names(self):
         return self._feature_names
->>>>>>> 57e945d3
 
     @feature_names.setter
     def feature_names(self, value):
@@ -146,7 +130,6 @@
         return self._error_tree
 
     @property
-<<<<<<< HEAD
     def global_error(self):
         if self._global_error is None:
             self._compute_ranking_arrays()
@@ -157,8 +140,9 @@
         if self._leaf_ids is None:
             self._compute_leaf_ids()
         return self._leaf_ids
-=======
-    def preprocessed_feature_names(self):
+
+   @property
+   def preprocessed_feature_names(self):
         if self._preprocessed_feature_names is None:
             self._preprocessed_feature_names = ["feature#%s" % feature_index
                                                 for feature_index in
@@ -175,7 +159,6 @@
 
         return self._preprocessed_feature_names
     """
->>>>>>> 57e945d3
 
     def fit(self, X, y):
         """
@@ -367,13 +350,10 @@
         else:
             error_array = np.array(y_true != y_pred)
 
-<<<<<<< HEAD
         y = self._error_train_y
         n_total_errors = y[y == ErrorAnalyzerConstants.WRONG_PREDICTION].shape[0]
         self._global_error = wrongly_predicted_samples.astype(float) / n_total_errors
 
-    def get_ranked_leaf_ids(self, leaf_selector, rank_by='global_error'):
-=======
         target_mapping_dict = {True: ErrorAnalyzerConstants.WRONG_PREDICTION, False: ErrorAnalyzerConstants.CORRECT_PREDICTION}
         error_y = np.array([target_mapping_dict[elem] for elem in error_array], dtype=object)
 
@@ -388,25 +368,16 @@
         return error_y, error_rate
 
     def _get_ranked_leaf_ids(self, leaf_selector, rank_leaves_by='purity'):
->>>>>>> 57e945d3
         """ Select error nodes and rank them by importance.
 
         Args:
             leaf_selector (int or list or str): the desired leaf nodes to visualize. When int it represents the
-<<<<<<< HEAD
                 number of the leaf node, when a list it represents a list of leaf nodes. When a string, the valid value
                  is 'all' to plot all leaf nodes.
             rank_by (str): ranking criterion for the leaf nodes. It can be 'global_error' to rank by the leaf nodes
                 global error (% total error in the node), 'purity' to rank by the leaf node purity (ratio of wrongly
                 predicted samples over the total for an error node) or 'class_difference' (difference of number of
                 wrongly and correctly predicted samples in a node).
-=======
-                number of the leaf node, when a list it represents a list of leaf nodes. When a string, the valid values are
-                either 'all_error' to plot all leaves of class 'Wrong prediction' or 'all' to plot all leaf nodes.
-            rank_leaves_by (str): ranking criterium for the leaf nodes. It can be either 'purity' to rank by the leaf
-                node purity (ratio of wrongly predicted samples over the total for an error node) or 'class_difference'
-                (difference of number of wrongly and correctly predicted samples in a node).
->>>>>>> 57e945d3
 
         Return:
             list or numpy.ndarray: list of selected leaf nodes indices.
@@ -416,13 +387,9 @@
         selected_leaves = apply_leaf_selector(self._error_tree.leaf_ids)
         if selected_leaves.size == 0:
             return selected_leaves
-<<<<<<< HEAD
         if rank_by == 'global_error':
             sorted_ids = np.argsort(-apply_leaf_selector(self.global_error), )
         elif rank_by == 'purity':
-=======
-        if rank_leaves_by == 'purity':
->>>>>>> 57e945d3
             sorted_ids = np.lexsort(
                 (apply_leaf_selector(self._error_tree.difference), apply_leaf_selector(self._error_tree.quantized_impurity)))
         elif rank_leaves_by == 'class_difference':
@@ -452,13 +419,10 @@
         if isinstance(leaf_selector, str):
             if leaf_selector == "all":
                 return lambda array: array
-<<<<<<< HEAD
-=======
             elif leaf_selector == "all_errors":
                 return lambda array: array[self._error_tree.get_error_leaves()]
             else:
                 raise ValueError('Unknown string value "{}" for leaf_selector, please choose either "all" or "all_errors".'.format(leaf_selector))
->>>>>>> 57e945d3
 
         leaf_selector_as_array = np.array(leaf_selector)
         leaf_selector = np.in1d(self._error_tree.leaf_ids, leaf_selector_as_array)
@@ -560,95 +524,4 @@
         undo_dummy_x = self.pipeline_preprocessor.inverse_transform(dummy_x)
         descaled_thresh = [undo_dummy_x[i, j] for i, j in indices]
         thresholds[self._error_tree.estimator_.tree_.feature > 0] = descaled_thresh
-
-<<<<<<< HEAD
-        thresholds[self._error_clf.tree_.feature > 0] = descaled_thresh
-
-        self._error_clf_thresholds = thresholds
-
-        return self._error_clf_thresholds
-
-    # TODO: rewrite this method using the ranking arrays
-    def error_node_summary(self, leaf_selector='all', add_path_to_leaves=False, print_summary=False):
-        """ Return summary information regarding input nodes.
-
-        Args:
-            leaf_selector (int or list or str): the desired leaf nodes to visualize. When int it represents the
-                number of the leaf node, when a list it represents a list of leaf nodes. When a string, the valid value
-                is 'all' to plot all leaf nodes.
-            add_path_to_leaves (bool): add information of the feature path across the tree till the selected node.
-            print_summary (bool): print summary for the selected nodes.
-
-        Return:
-            dict: dictionary of metrics for each selected node of the Model Performance Predictor.
-        """
-
-        leaf_nodes = self.get_ranked_leaf_ids(leaf_selector=leaf_selector)
-
-        y = self._error_train_y
-        n_total_errors = y[y == ErrorAnalyzerConstants.WRONG_PREDICTION].shape[0]
-        error_class_idx = \
-        np.where(self.model_performance_predictor.classes_ == ErrorAnalyzerConstants.WRONG_PREDICTION)[0][0]
-        correct_class_idx = 1 - error_class_idx
-
-        leaves_summary = []
-        for leaf_id in leaf_nodes:
-            values = self.model_performance_predictor.tree_.value[leaf_id, :]
-            n_errors = int(np.ceil(values[0, error_class_idx]))
-            n_corrects = int(np.ceil(values[0, correct_class_idx]))
-            local_error = float(n_errors) / (n_corrects + n_errors)
-            global_error = float(n_errors) / n_total_errors
-
-            leaf_dict = {
-                "id": leaf_id,
-                "n_corrects": n_corrects,
-                "n_errors": n_errors,
-                "local_error": local_error,
-                "global_error": global_error
-            }
-
-            leaves_summary.append(leaf_dict)
-
-            if add_path_to_leaves:
-                path_to_node = self._get_path_to_node(leaf_id)
-                leaf_dict["path_to_leaf"] = path_to_node
-
-            if print_summary:
-                print("LEAF %d:" % leaf_id)
-                print("     Correct predictions: %d | Wrong predictions: %d | "
-                      "Local error (purity): %.2f | Global error: %.2f" %
-                      (n_corrects, n_errors, local_error, global_error))
-
-                if add_path_to_leaves:
-                    print('     Path to leaf:')
-                    for (step_idx, step) in enumerate(path_to_node):
-                        print('     ' + '   ' * step_idx + step)
-
-        return leaves_summary
-
-    def mpp_summary(self, x_test, y_test, nr_max_rows=ErrorAnalyzerConstants.MAX_NUM_ROW, output_dict=False):
-        """ Print ErrorAnalyzer summary metrics regarding the Model Performance Predictor.
-
-        Args:
-            x_test (numpy.ndarray or pandas.DataFrame): feature data from a test set to evaluate the primary predictor
-                and train a Model Performance Predictor.
-            y_test (numpy.ndarray or pandas.DataFrame): target data from a test set to evaluate the primary predictor and
-                train a Model Performance Predictor.
-            nr_max_rows (int): maximum number of rows to process.
-            output_dict (bool): whether to return a dict or a string with metrics.
-
-        Return:
-            dict or str: metrics regarding the Model Performance Predictor.
-        """
-        
-        if self.pipeline_preprocessor is None:
-            prep_x, prep_y = x_test, y_test
-        else:
-            prep_x, prep_y = self.pipeline_preprocessor.transform(x_test), np.array(y_test)
-
-        prep_x, y_true = self._compute_primary_model_error(prep_x, prep_y, nr_max_rows)
-        y_pred = self.model_performance_predictor.predict(prep_x)
-        return mpp_report(y_true, y_pred, output_dict)
-=======
-        return thresholds
->>>>>>> 57e945d3
+        return thresholds