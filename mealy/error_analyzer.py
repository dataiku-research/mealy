--- conflicted
+++ resolved
@@ -159,28 +159,14 @@
         logger.info("Preparing the model performance predictor...")
 
         np.random.seed(self._seed)
-<<<<<<< HEAD
         prep_x, prep_y = self.pipeline_preprocessor.transform(x), np.array(y)
-        self._error_train_x, self._error_train_y = self._compute_primary_model_error(prep_x, prep_y, max_nr_rows)
+        self._error_train_x, self._error_train_y = self._compute_primary_model_error(prep_x, prep_y, self.max_nr_rows)
         possible_outcomes = list(set(self._error_train_y.tolist()))
         if len(possible_outcomes) == 1:
             logger.warning(
                 'All predictions are {}. To build a proper MPP decision tree we need both correct and incorrect predictions'.format(
                     possible_outcomes[0]))
-=======
-
-        if self.pipeline_preprocessor is None:
-            prep_x, prep_y = x, y
-        else:
-            prep_x, prep_y = self.pipeline_preprocessor.transform(x), np.array(y)
-
-        self._error_train_x, self._error_train_y = self._compute_primary_model_error(prep_x, prep_y, self._max_nr_rows)
-
-        possible_outcomes = list(set(self._error_train_y.tolist()))
-        if len(possible_outcomes) == 1:
-            logger.warning('All predictions are {}. To build a proper MPP decision tree we need both correct and '
-                           'incorrect predictions'.format(possible_outcomes[0]))
->>>>>>> 636b7011
+
 
         logger.info("Fitting the model performance predictor...")
 
