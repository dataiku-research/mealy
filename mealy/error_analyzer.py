# -*- coding: utf-8 -*-
import numpy as np
import collections
from sklearn import tree
from sklearn.model_selection import GridSearchCV
from sklearn.base import is_regressor
from sklearn.pipeline import Pipeline
from sklearn.compose import ColumnTransformer
from sklearn.base import BaseEstimator
from sklearn.metrics import make_scorer
from mealy.error_analysis_utils import check_enough_data, get_epsilon
from mealy.constants import ErrorAnalyzerConstants
from mealy.metrics import error_decision_tree_report, fidelity_balanced_accuracy_score
from mealy.preprocessing import PipelinePreprocessor, DummyPipelinePreprocessor
from mealy.error_tree import ErrorTree
import logging

logger = logging.getLogger(__name__)
logging.basicConfig(level=logging.INFO, format='mealy | %(levelname)s - %(message)s')


class ErrorAnalyzer(BaseEstimator):
    """ ErrorAnalyzer analyzes the errors of a prediction model on a test set.

    It uses model predictions and ground truth target to compute the model errors on the test set.
    It then trains a Decision Tree, called a Error Analyzer Tree, on the same test set by using the model error
    as target. The nodes of the decision tree are different segments of errors to be studied individually.

    Args:
        primary_model (sklearn.base.BaseEstimator or sklearn.pipeline.Pipeline): a sklearn model to analyze. Either an estimator
            or a Pipeline containing a ColumnTransformer with the preprocessing steps and an estimator as last step.
        feature_names (list): list of feature names, default=None.
        max_num_row (int): maximum number of rows to process.
        param_grid (dict): sklearn.tree.DecisionTree hyper-parameters values for grid search.
        random_state (int): random seed.

    Attributes:
        global_error (numpy.ndarray): percentage of incorrectly predicted samples in leaf nodes over the total number of
            errors (used for ranking the nodes).
        leaf_ids (numpy.ndarray): list of all leaf nodes indices.
        _error_tree (DecisionTreeClassifier): the estimator used to train the Error Analyzer Tree
    """

    def __init__(self, primary_model,
                 feature_names=None,
                 max_num_row=ErrorAnalyzerConstants.MAX_NUM_ROW,
                 param_grid=ErrorAnalyzerConstants.PARAMETERS_GRID,
                 random_state=65537):

        self.feature_names = feature_names
        self.max_num_row = max_num_row
        self.param_grid = param_grid
        self.random_state = random_state

        if isinstance(primary_model, Pipeline):
            estimator = primary_model.steps[-1][1]
            if not isinstance(estimator, BaseEstimator):
                raise NotImplementedError("The last step of the pipeline has to be a BaseEstimator.")
            self._primary_model = estimator
            ct_preprocessor = Pipeline(primary_model.steps[:-1]).steps[0][1]
            if not isinstance(ct_preprocessor, ColumnTransformer):
                raise NotImplementedError("The input preprocessor has to be a ColumnTransformer.")
            self.pipeline_preprocessor = PipelinePreprocessor(ct_preprocessor, feature_names)
            self._preprocessed_feature_names = self.pipeline_preprocessor.get_preprocessed_feature_names()
        elif isinstance(primary_model, BaseEstimator):
            self._primary_model = primary_model
            self._preprocessed_feature_names = feature_names
            self.pipeline_preprocessor = DummyPipelinePreprocessor(feature_names)
        else:
            raise ValueError('ErrorAnalyzer needs as input either a scikit Estimator or a scikit Pipeline.')

        self._error_tree = None
        self._is_regression = is_regressor(self._primary_model)
        self._error_train_x = None
        self._error_train_y = None
        self._epsilon = None

        self._error_train_leaf_id = None

    @property
    def feature_names(self):
        return self._feature_names

    @feature_names.setter
    def feature_names(self, value):
        self._feature_names = value

    @property
    def primary_model(self):
        return self._primary_model

    @primary_model.setter
    def primary_model(self, value):
        self._primary_model = value

    @property
    def max_num_row(self):
        return self._max_num_row

    @max_num_row.setter
    def max_num_row(self, value):
        self._max_num_row = value

    @property
    def param_grid(self):
        return self._param_grid

    @param_grid.setter
    def param_grid(self, value):
        self._param_grid = value

    @property
    def random_state(self):
        return self._random_state

<<<<<<< HEAD
    @property
    def regression_error_tolerance(self):
        return self._epsilon

    def get_error_analyzer_preprocessed_feature_names(self):
        if self._error_analyzer_predictor_features is None:
            self._error_analyzer_predictor_features = ["feature#%s" % feature_index
                                                       for feature_index in
                                                       range(self.error_tree.estimator_.n_features_)]
=======
    @random_state.setter
    def random_state(self, value):
        self._random_state = value

    @property
    def error_tree(self):
        return self._error_tree
>>>>>>> de84f348

    @property
    def preprocessed_feature_names(self):
        if self._preprocessed_feature_names is None:
            self._preprocessed_feature_names = ["feature#%s" % feature_index
                                                for feature_index in
                                                range(self._error_tree.estimator_.n_features_)]
        return self._preprocessed_feature_names

    def fit(self, X, y):
        """
        Fit the Error Analyzer Tree.

        Trains the Error Analyzer Tree, a Decision Tree to discriminate between samples that are correctly
        predicted or wrongly predicted (errors) by a primary model.

        Args:
            X (numpy.ndarray or pandas.DataFrame): feature data from a test set to evaluate the primary predictor and
                train a Error Analyzer Tree.
            y (numpy.ndarray or pandas.DataFrame): target data from a test set to evaluate the primary predictor and
                train a Error Analyzer Tree.
        """
        logger.info("Preparing the Error Analyzer Tree...")

        np.random.seed(self._random_state)
        preprocessed_X = self.pipeline_preprocessor.transform(X)

        check_enough_data(preprocessed_X, min_len=ErrorAnalyzerConstants.MIN_NUM_ROWS)
        self._error_train_y, error_rate = self._compute_primary_model_error(preprocessed_X, y)
        self._error_train_x = preprocessed_X

        logger.info("Fitting the Error Analyzer Tree...")
        # entropy/mutual information is used to split nodes in Microsoft Pandora system
        dt_clf = tree.DecisionTreeClassifier(criterion=ErrorAnalyzerConstants.CRITERION,
                                             random_state=self._random_state)

        # for the min_sample_leaf, the min value should be 0.01
        min_samples_leaf_max = min(error_rate, 0.01)
        param_grid = {
            'max_depth': [3, 5, 7],
            'min_samples_leaf': np.linspace(min_samples_leaf_max/5, min_samples_leaf_max, 5)
        }

        logger.info('Grid search the Error Tree with the following grid: {}'.format(param_grid))
        gs_clf = GridSearchCV(dt_clf,
                              param_grid=param_grid,
                              cv=5,
                              scoring=make_scorer(fidelity_balanced_accuracy_score))

        gs_clf.fit(self._error_train_x, self._error_train_y)
        self._error_tree = ErrorTree(error_decision_tree=gs_clf.best_estimator_)
        logger.info('Chosen parameters: {}'.format(gs_clf.best_params_))

    #TODO rewrite this method using the ranking arrays
    def get_error_node_summary(self, leaf_selector='all_errors', add_path_to_leaves=False, print_summary=False):
        """ Return summary information regarding input nodes.

        Args:
            leaf_selector (int or list or str): the desired leaf nodes to visualize. When int it represents the
                number of the leaf node, when a list it represents a list of leaf nodes. When a string, the valid values
                are either 'all_error' to plot all leaves of class 'Wrong prediction' or 'all' to plot all leaf nodes.
            add_path_to_leaves (bool): add information of the feature path across the tree till the selected node.
            print_summary (bool): print summary for the selected nodes.

        Return:
            dict: dictionary of metrics for each selected node of the Error Analyzer Tree.
        """

        leaf_nodes = self._get_ranked_leaf_ids(leaf_selector=leaf_selector)

        y = self._error_train_y
        n_total_errors = y[y == ErrorAnalyzerConstants.WRONG_PREDICTION].shape[0]
        error_class_idx = np.where(self._error_tree.estimator_.classes_ == ErrorAnalyzerConstants.WRONG_PREDICTION)[0][0]
        correct_class_idx = 1 - error_class_idx

        leaves_summary = []
        path_to_node = None
        for leaf_id in leaf_nodes:
            values = self._error_tree.estimator_.tree_.value[leaf_id, :]
            n_errors = int(np.ceil(values[0, error_class_idx]))
            n_corrects = int(np.ceil(values[0, correct_class_idx]))
            local_error = float(n_errors) / (n_corrects + n_errors)
            global_error = float(n_errors) / n_total_errors

            leaf_dict = {
                "id": leaf_id,
                "n_corrects": n_corrects,
                "n_errors": n_errors,
                "local_error": local_error,
                "global_error": global_error
            }

            leaves_summary.append(leaf_dict)

            if add_path_to_leaves:
                path_to_node = self._get_path_to_node(leaf_id)
                leaf_dict["path_to_leaf"] = path_to_node

            if print_summary:
                print("LEAF %d:" % leaf_id)
                print("     Correct predictions: %d | Wrong predictions: %d | "
                      "Local error (purity): %.2f | Global error: %.2f" %
                      (n_corrects, n_errors, local_error, global_error))

                if add_path_to_leaves:
                    print('     Path to leaf:')
                    for (step_idx, step) in enumerate(path_to_node):
                        print('     ' + '   ' * step_idx + step)

        return leaves_summary

    def evaluate(self, X, y, output_format='text'):
        """
        Evaluate performance of ErrorAnalyzer on new the given test data and labels.
        Print ErrorAnalyzer summary metrics regarding the Error Analyzer Tree.

        Args:
            X (numpy.ndarray or pandas.DataFrame): feature data from a test set to evaluate the primary predictor
                and train a Error Analyzer Tree.
            y (numpy.ndarray or pandas.DataFrame): target data from a test set to evaluate the primary predictor and
                train a Error Analyzer Tree.
            output_format (string): whether to return a "dict" or a "text"

        Return:
            dict or str: metrics regarding the Error Analyzer Tree.
        """
        prep_x, prep_y = self.pipeline_preprocessor.transform(X), np.array(y)
        y_true, _ = self._compute_primary_model_error(prep_x, prep_y)
        y_pred = self._error_tree.estimator_.predict(prep_x)
        return error_decision_tree_report(y_true, y_pred, output_format)

    def _compute_primary_model_error(self, X, y):
        """
        Computes the errors of the primary model predictions and samples

        Args:
            X: array-like of shape (n_samples, n_features)
            Input samples.

            y: array-like of shape (n_samples,)
            True target values for `X`.

        Returns:
             sampled_X: ndarray
             A sample of `X`.

             error_y: array of string of shape (n_sampled_X, )
             Boolean value of whether or not the primary model predicted correctly or incorrectly the samples in sampled_X.
        """
        y_pred = self._primary_model.predict(X)
        error_y, error_rate = self._evaluate_primary_model_predictions(y_true=y, y_pred=y_pred)
        return error_y, error_rate

    def _evaluate_primary_model_predictions(self, y_true, y_pred):
        """
        Compute errors of the primary model on the test set

        Args:
            y_true: 1D array
            True target values.

            y_pred: 1D array
            Predictions of the primary model.

        Return:
            error_y: array of string of len(y_trye)
            Boolean value of whether or not the primary model got the prediction right.

            error_rate: float
            Accuracy of the primary model
        """

        if self._is_regression:
            difference = np.abs(y_true - y_pred)
            self._epsilon = get_epsilon(difference, mode='rec')
            error_array = np.array(difference > self._epsilon)
        else:
            error_array = np.array(y_true != y_pred)

        target_mapping_dict = {True: ErrorAnalyzerConstants.WRONG_PREDICTION, False: ErrorAnalyzerConstants.CORRECT_PREDICTION}
        error_y = np.array([target_mapping_dict[elem] for elem in error_array], dtype=object)

        possible_outcomes = list(set(error_y.tolist()))

        if len(possible_outcomes) == 1:
            logger.warning('All predictions are {}. To build a proper ErrorAnalyzer decision tree we need both correct and incorrect predictions'.format(possible_outcomes[0]))

        error_rate = np.sum(error_array, dtype=float)/len(error_array)
        logger.info('The primary model has a global error rate of {}'.format(round(error_rate, 3)))
        return error_y, error_rate

    def _get_ranked_leaf_ids(self, leaf_selector, rank_by='purity'):
        """ Select error nodes and rank them by importance.

        Args:
            leaf_selector (int or list or str): the desired leaf nodes to visualize. When int it represents the
                number of the leaf node, when a list it represents a list of leaf nodes. When a string, the valid value
                 is 'all' to plot all leaf nodes.
            rank_by (str): ranking criterion for the leaf nodes. It can be 'global_error' to rank by the leaf nodes
                global error (% total error in the node), 'purity' to rank by the leaf node purity (ratio of wrongly
                predicted samples over the total for an error node) or 'class_difference' (difference of number of
                wrongly and correctly predicted samples in a node).

        Return:
            list or numpy.ndarray: list of selected leaf nodes indices.

        """
        apply_leaf_selector = self._get_leaf_selector(leaf_selector)
        selected_leaves = apply_leaf_selector(self._error_tree.leaf_ids)
        if selected_leaves.size == 0:
            return selected_leaves
        if rank_by == 'global_error':
            sorted_ids = np.argsort(-apply_leaf_selector(self._error_tree.global_error), )
        elif rank_by == 'purity':
            sorted_ids = np.lexsort(
                (apply_leaf_selector(self._error_tree.difference), apply_leaf_selector(self._error_tree.quantized_impurity)))
        elif rank_by == 'class_difference':
            sorted_ids = np.lexsort((apply_leaf_selector(self._error_tree.impurity), apply_leaf_selector(self._error_tree.difference)))
        else:
            raise NotImplementedError("Input value for 'rank_leaves_by' is invalid. It must be 'purity' or 'class_difference'.")
        return selected_leaves.take(sorted_ids)

    #TODO leaf_selector is taking too many different types of data ?
    def _get_leaf_selector(self, leaf_selector):
        """
        Return a function that select rows of provided arrays. Arrays must be of shape (1, number of leaves)
            Args:
                leaf_selector: int, str, or array-like
                How to select the rows of the array
                  * int: Only keep the row corresponding to this leaf id
                  * array-like: Only keep the rows corresponding to these leaf ids
                  * str:
                    - "all": Keep the whole array of leaf ids

            Return:
                A function with one argument array as a selector of leaf ids
                Args:
                    array: numpy array of shape (1, number of leaves)
                    An array of which we only want to keep some rows
        """
        if isinstance(leaf_selector, str):
            if leaf_selector == "all":
                return lambda array: array
            elif leaf_selector == "all_errors":
                return lambda array: array[self._error_tree.get_error_leaves()]
            else:
                raise ValueError('Unknown string value "{}" for leaf_selector, please choose either "all" or "all_errors".'.format(leaf_selector))

        leaf_selector_as_array = np.array(leaf_selector)
        leaf_selector = np.in1d(self._error_tree.leaf_ids, leaf_selector_as_array)
        nr_kept_leaves = np.count_nonzero(leaf_selector)
        if nr_kept_leaves == 0:
            print("None of the ids provided correspond to a leaf id.")
        elif nr_kept_leaves < leaf_selector_as_array.size:
            print("Some of the ids provided do not belong to leaves. Only leaf ids are kept.")
        return lambda array: array[leaf_selector]

    def _get_path_to_node(self, node_id):
        """ Return path to node as a list of split steps from the nodes of the sklearn Tree object """
        feature_names = self.pipeline_preprocessor.get_original_feature_names()
        children_left = self._error_tree.estimator_.tree_.children_left
        children_right = self._error_tree.estimator_.tree_.children_right
        threshold = self._inverse_transform_thresholds()
        feature = self._inverse_transform_features()

        cur_node_id = node_id
        path_to_node = collections.deque()
        while cur_node_id > 0:

            if cur_node_id in children_left:
                parent_id = list(children_left).index(cur_node_id)
            else:
                parent_id = list(children_right).index(cur_node_id)

            feat = feature[parent_id]
            thresh = threshold[parent_id]

            is_categorical = self.pipeline_preprocessor.is_categorical(feat)
            thresh = str(thresh if is_categorical else ("%.2f" % thresh))

            decision_rule = ''
            if cur_node_id in children_left:
                decision_rule += ' <= ' if not is_categorical else ' != '
            else:
                decision_rule += " > " if not is_categorical else ' == '

            decision_rule = str(feature_names[feat]) + decision_rule + thresh
            path_to_node.appendleft(decision_rule)
            cur_node_id = parent_id

        return path_to_node


    #TODO naming is not very clear ?
    def _inverse_transform_features(self):
        """ Undo preprocessing of feature values.

        If the predictor comes with a Pipeline preprocessor, map the features indices of the Error Analysis
        Decision Tree back to their indices in the original unpreprocessed space of features.
        Otherwise simply return the feature indices of the decision tree. The feature indices of a decision tree
        indicate what features are used to split the training set at each node.
        See https://scikit-learn.org/stable/auto_examples/tree/plot_unveil_tree_structure.html.

        Return:
            list or numpy.ndarray:
                indices of features of the Error Analyzer Tree, possibly mapped back to the
                original unprocessed feature space.
        """
        feats_idx = self._error_tree.estimator_.tree_.feature.copy()

        for i, f in enumerate(feats_idx):
            if f > 0:
                feats_idx[i] = self.pipeline_preprocessor.inverse_transform_feature_id(f)

        return feats_idx

    #TODO naming is not very clear ?
    def _inverse_transform_thresholds(self):
        """  Undo preprocessing of feature threshold values.

        If the predictor comes with a Pipeline preprocessor, undo the preprocessing on the thresholds of the Error Analyzer
        Tree for an easier plot interpretation. Otherwise simply return the thresholds of
        the decision tree. The thresholds of a decision tree are the feature values used to split the training set at
        each node. See https://scikit-learn.org/stable/auto_examples/tree/plot_unveil_tree_structure.html.

        Return:
            numpy.ndarray:
                thresholds of the Error Analyzer Tree, possibly with preprocessing undone.
        """

        feats_idx = self._error_tree.estimator_.tree_.feature[self._error_tree.estimator_.tree_.feature > 0]
        thresholds = self._error_tree.estimator_.tree_.threshold.copy().astype('O')
        thresh = thresholds[self._error_tree.estimator_.tree_.feature > 0]
        n_rows = np.count_nonzero(self._error_tree.estimator_.tree_.feature[self._error_tree.estimator_.tree_.feature > 0])
        n_cols = self._error_train_x.shape[1]
        dummy_x = np.zeros((n_rows, n_cols))

        indices = []
        i = 0

        for f, t in zip(feats_idx, thresh):
            dummy_x[i, f] = t
            indices.append((i, self.pipeline_preprocessor.inverse_transform_feature_id(f)))
            i += 1

        undo_dummy_x = self.pipeline_preprocessor.inverse_transform(dummy_x)
        descaled_thresh = [undo_dummy_x[i, j] for i, j in indices]
        thresholds[self._error_tree.estimator_.tree_.feature > 0] = descaled_thresh
        return thresholds<|MERGE_RESOLUTION|>--- conflicted
+++ resolved
@@ -113,17 +113,10 @@
     def random_state(self):
         return self._random_state
 
-<<<<<<< HEAD
     @property
     def regression_error_tolerance(self):
         return self._epsilon
 
-    def get_error_analyzer_preprocessed_feature_names(self):
-        if self._error_analyzer_predictor_features is None:
-            self._error_analyzer_predictor_features = ["feature#%s" % feature_index
-                                                       for feature_index in
-                                                       range(self.error_tree.estimator_.n_features_)]
-=======
     @random_state.setter
     def random_state(self, value):
         self._random_state = value
@@ -131,7 +124,6 @@
     @property
     def error_tree(self):
         return self._error_tree
->>>>>>> de84f348
 
     @property
     def preprocessed_feature_names(self):
