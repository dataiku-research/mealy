--- conflicted
+++ resolved
@@ -20,35 +20,18 @@
 # Dev branch marker is: 'X.Y.dev' or 'X.Y.devN' where N is an integer.
 # 'X.Y.dev0' is the canonical version of 'X.Y.dev'
 #
-<<<<<<< HEAD
 __version__ = '0.1.0'
-=======
-__version__ = '0.0.1'
 
->>>>>>> 6ed76869
 # This is a tuple to preserve order, so that dependencies are checked
 # in some meaningful order (more => less 'core').
 DEPENDENCIES_METADATA = (
     ('numpy', {'min_version': '1.11'}),
     ('scipy', {'min_version': '0.19'}),
-<<<<<<< HEAD
     ('kneed', {'exact_version': '0.6.0'}),
     ('scikit-learn', {'min_version': '0.19'}),
     ('matplotlib', {'min_version': '2.0'}),
     ('graphviz', {'min_version': '0.14'}),
     ('pydotplus', {'min_version': '2.0'}),
-=======
-    ('scikit-learn', {
-        'min_version': '0.19',
-        'extra_options': ['sklearn', 'examples', 'submodular', 'doc']}),
-    ('matplotlib', {
-        'min_version': '2.0', 'extra_options': ['examples', 'doc']}),
-    ('graphviz', {
-        'min_version': '0.14', 'extra_options': ['examples', 'doc']}),
-    ('pydotplus', {
-        'min_version': '2.0', 'extra_options': ['examples', 'doc']}),
-    ('kneed', {'min_version': '0.6'}),
->>>>>>> 6ed76869
     ('sphinx-gallery', {
         'min_version': '0.5.0', 'extra_options': ['doc']}),
     ('sphinx', {
